--- conflicted
+++ resolved
@@ -1,9 +1,5 @@
-<<<<<<< HEAD
 chicken
 panner
-dal
-=======
 war
 iron man
-spider man
->>>>>>> 98ae25ef
+spider man